import datetime
import pandas as pd
import numpy as np
import requests
import dash
from dash import dcc, html
import plotly.graph_objects as go
from plotly.subplots import make_subplots
from dash.dependencies import Input, Output

# Convert human-readable date to milliseconds (UTC)
def get_start_time(year, month, day, hour=0, minute=0, second=0):
    dt = datetime.datetime(year, month, day, hour, minute, second)  # Create datetime object
    timestamp_ms = int(dt.timestamp() * 1000)  # Convert to milliseconds
    return timestamp_ms

def get_btc_data(interval, limit, start_time=get_start_time(2024, 1, 1)):
    url = f"https://api.binance.com/api/v3/klines?symbol=BTCUSDT&interval={interval}&limit={limit}&startTime={start_time}"
    response = requests.get(url).json()
    
    new_data = pd.DataFrame(response, columns=["timestamp", "open", "high", "low", "close", "volume", 
                                               "close_time", "qav", "num_trades", "taker_base", "taker_quote", "ignore"])
    
    # Convert timestamp and necessary columns
    new_data["timestamp"] = pd.to_datetime(new_data["timestamp"], unit="ms", utc=True).dt.tz_convert("Etc/GMT-3")
    new_data[["open", "high", "low", "close", "volume"]] = new_data[["open", "high", "low", "close", "volume"]].astype(float)
    
    return new_data[["timestamp", "open", "high", "low", "close", "volume"]]

# Function to calculate Fibonacci retracement levels
def calculate_fibonacci_levels(df):
    max_price = df["high"].max()
    min_price = df["low"].min()

    levels = {
        "0%": max_price,
        "23.6%": max_price - 0.236 * (max_price - min_price),
        "38.2%": max_price - 0.382 * (max_price - min_price),
        "50%": max_price - 0.5 * (max_price - min_price),
        "61.8%": max_price - 0.618 * (max_price - min_price),
        "78.6%": max_price - 0.786 * (max_price - min_price),
        "100%": min_price
    }
    
    return levels

# Function to calculate RSI
def calculate_rsi(df, period=14):
    delta = df["close"].diff()
    gain = (delta.where(delta > 0, 0)).rolling(window=period).mean()
    loss = (-delta.where(delta < 0, 0)).rolling(window=period).mean()
    
    rs = gain / loss
    df["RSI"] = 100 - (100 / (1 + rs))
    
    return df

# Function to calculate MACD
def calculate_macd(df, short=12, long=26, signal=9):
    df["EMA12"] = df["close"].ewm(span=short, adjust=False).mean()
    df["EMA26"] = df["close"].ewm(span=long, adjust=False).mean()
    df["MACD"] = df["EMA12"] - df["EMA26"]
    df["Signal"] = df["MACD"].ewm(span=signal, adjust=False).mean()
    df["MACD_Hist"] = df["MACD"] - df["Signal"]  # Histogram
    
    return df

# Function to calculate Moving Averages
def calculate_moving_averages(df):
<<<<<<< HEAD
=======
    df["EMA50"] = df["close"].ewm(span=50, adjust=False).mean()  # 50-period EMA
    df["EMA100"] = df["close"].ewm(span=100, adjust=False).mean()  # 100-period EMA
>>>>>>> b968b5c0
    df["EMA20"] = df["close"].ewm(span=20, adjust=False).mean()  # 20-period EMA
    df["EMA50"] = df["close"].ewm(span=50, adjust=False).mean()  # 50-period EMA
    df["EMA100"] = df["close"].ewm(span=100, adjust=False).mean()  # 100-period EMA
    return df

# Initialize Dash App
app = dash.Dash(__name__)

app.layout = html.Div([
    html.H1("Live Bitcoin (BTC/USDT) Price with Moving Averages, Fibonacci, RSI & MACD", style={'text-align': 'center'}),
    dcc.Graph(id='live-graph'),
    dcc.Interval(id='interval-component', interval=5000, n_intervals=0)  # Refresh every 5 seconds
])

# Callback function to update the graph with real-time data
@app.callback(
    Output('live-graph', 'figure'),
    Input('interval-component', 'n_intervals')
)
def update_graph(n_intervals):
    
    # Fetch the latest 4-hour BTC data
<<<<<<< HEAD
    days = 400/6 # total_candlesticks/n_candle_stick_per_day
=======
    days = 150/6 # total_candlesticks/n_candle_stick_per_day
>>>>>>> b968b5c0
    start_time = datetime.date.today() - datetime.timedelta(days=days)
    data = get_btc_data(interval="4h",
                        limit=150,
                        start_time=get_start_time(year=start_time.year, month=start_time.month, day=start_time.day))
<<<<<<< HEAD
=======
    
    # Fetch last 200 days data to calculate emas
    start_time = datetime.date.today() - datetime.timedelta(days=200)
    ema_data = get_btc_data(interval="1d",
                            limit=200,
                            start_time=get_start_time(year=start_time.year, month=start_time.month, day=start_time.day))
>>>>>>> b968b5c0
    
    # Compute Fibonacci levels
    fib_levels = calculate_fibonacci_levels(data)

    # Compute RSI, MACD, and Moving Averages
    data = calculate_rsi(data)
    data = calculate_macd(data)
<<<<<<< HEAD
    ema_data = calculate_moving_averages(data)
=======
    ema_data = calculate_moving_averages(ema_data).tail(25)
>>>>>>> b968b5c0

    # Create a live chart with 3 subplots: Price, RSI, MACD
    fig = make_subplots(rows=3, cols=1, shared_xaxes=True, vertical_spacing=0.1,
                        subplot_titles=("BTC/USDT Price with Moving Averages & Fibonacci Levels",
                                        "RSI (Relative Strength Index)", 
                                        "MACD Indicator"))

    # --- Price Chart with Fibonacci Levels & Moving Averages ---
    fig.add_trace(go.Scatter(x=data["timestamp"], y=data["close"], mode="lines",
                             name="BTC/USDT Price", line=dict(color="blue")), row=1, col=1)

    for level, price in fib_levels.items():
        fig.add_trace(go.Scatter(x=[data["timestamp"].iloc[0], data["timestamp"].iloc[-1]], 
                                 y=[price, price], mode="lines", name=f"Fib {level}", line=dict(dash="dash")), row=1, col=1)

    # Add Moving Averages
    fig.add_trace(go.Scatter(x=ema_data["timestamp"], y=ema_data["EMA50"], mode="lines",
                             name="50-EMA", line=dict(color="orange")), row=1, col=1)
    
    fig.add_trace(go.Scatter(x=ema_data["timestamp"], y=ema_data["EMA100"], mode="lines",
                             name="100-EMA", line=dict(color="red")), row=1, col=1)

    fig.add_trace(go.Scatter(x=ema_data["timestamp"], y=ema_data["EMA20"], mode="lines",
                             name="20-EMA", line=dict(color="green")), row=1, col=1)

    # --- RSI Chart ---
    fig.add_trace(go.Scatter(x=data["timestamp"], y=data["RSI"], mode="lines",
                             name="RSI", line=dict(color="purple")), row=2, col=1)
    fig.add_hline(y=70, line=dict(color="red", dash="dash"), row=2, col=1, annotation_text="Overbought")
    fig.add_hline(y=30, line=dict(color="green", dash="dash"), row=2, col=1, annotation_text="Oversold")

    # --- MACD Chart ---
    fig.add_trace(go.Scatter(x=data["timestamp"], y=data["MACD"], mode="lines",
                             name="MACD", line=dict(color="blue")), row=3, col=1)
    fig.add_trace(go.Scatter(x=data["timestamp"], y=data["Signal"], mode="lines",
                             name="Signal", line=dict(color="orange")), row=3, col=1)
    fig.add_trace(go.Bar(x=data["timestamp"], y=data["MACD_Hist"],
                         name="MACD Histogram", marker_color="gray"), row=3, col=1)

    # Update layout
    fig.update_layout(title="Real-Time BTC/USDT Price Chart with Moving Averages, Fibonacci, RSI & MACD",
                      xaxis_title="Time",
                      height=2000,
                      showlegend=True)

    return fig

# Run the Dash app
if __name__ == '__main__':
    app.run_server(debug=True, use_reloader=False)<|MERGE_RESOLUTION|>--- conflicted
+++ resolved
@@ -67,11 +67,6 @@
 
 # Function to calculate Moving Averages
 def calculate_moving_averages(df):
-<<<<<<< HEAD
-=======
-    df["EMA50"] = df["close"].ewm(span=50, adjust=False).mean()  # 50-period EMA
-    df["EMA100"] = df["close"].ewm(span=100, adjust=False).mean()  # 100-period EMA
->>>>>>> b968b5c0
     df["EMA20"] = df["close"].ewm(span=20, adjust=False).mean()  # 20-period EMA
     df["EMA50"] = df["close"].ewm(span=50, adjust=False).mean()  # 50-period EMA
     df["EMA100"] = df["close"].ewm(span=100, adjust=False).mean()  # 100-period EMA
@@ -94,24 +89,11 @@
 def update_graph(n_intervals):
     
     # Fetch the latest 4-hour BTC data
-<<<<<<< HEAD
     days = 400/6 # total_candlesticks/n_candle_stick_per_day
-=======
-    days = 150/6 # total_candlesticks/n_candle_stick_per_day
->>>>>>> b968b5c0
     start_time = datetime.date.today() - datetime.timedelta(days=days)
     data = get_btc_data(interval="4h",
                         limit=150,
                         start_time=get_start_time(year=start_time.year, month=start_time.month, day=start_time.day))
-<<<<<<< HEAD
-=======
-    
-    # Fetch last 200 days data to calculate emas
-    start_time = datetime.date.today() - datetime.timedelta(days=200)
-    ema_data = get_btc_data(interval="1d",
-                            limit=200,
-                            start_time=get_start_time(year=start_time.year, month=start_time.month, day=start_time.day))
->>>>>>> b968b5c0
     
     # Compute Fibonacci levels
     fib_levels = calculate_fibonacci_levels(data)
@@ -119,11 +101,8 @@
     # Compute RSI, MACD, and Moving Averages
     data = calculate_rsi(data)
     data = calculate_macd(data)
-<<<<<<< HEAD
     ema_data = calculate_moving_averages(data)
-=======
-    ema_data = calculate_moving_averages(ema_data).tail(25)
->>>>>>> b968b5c0
+
 
     # Create a live chart with 3 subplots: Price, RSI, MACD
     fig = make_subplots(rows=3, cols=1, shared_xaxes=True, vertical_spacing=0.1,
